package main

import (
	"bufio"
	"context"
	"fmt"
	"os"
	"time"

	"github.com/protolambda/zrnt/eth2"
	"github.com/protolambda/zrnt/eth2/beacon/common"
	"github.com/protolambda/zrnt/eth2/beacon/phase0"
	"github.com/protolambda/zrnt/eth2/configs"
	"github.com/protolambda/ztyp/codec"
)

type Phase0GenesisCmd struct {
	configs.SpecOptions  `ask:"."`
	Eth1BlockHash        common.Root      `ask:"--eth1-block" help:"Eth1 block hash to put into state"`
	Eth1BlockTimestamp   common.Timestamp `ask:"--timestamp" help:"Eth1 block timestamp"`
	MnemonicsSrcFilePath string           `ask:"--mnemonics" help:"File with YAML of key sources"`
<<<<<<< HEAD
	ValidatorsSrcFilePath string          `ask:"--validators" help:"File with list of validators"`
	StateOutputPath      string           `ask:"--state-output" help:"Output path for state file"`
	TranchesDir          string           `ask:"--tranches-dir" help:"Directory to dump lists of pubkeys of each tranche in"`
=======

	StateOutputPath string `ask:"--state-output" help:"Output path for state file"`
	TranchesDir     string `ask:"--tranches-dir" help:"Directory to dump lists of pubkeys of each tranche in"`

	EthWithdrawalAddress common.Eth1Address `ask:"--eth1-withdrawal-address" help:"Eth1 Withdrawal to set for the genesis validator set"`
>>>>>>> 4f591c1b
}

func (g *Phase0GenesisCmd) Help() string {
	return "Create genesis state for phase0 beacon chain"
}

func (g *Phase0GenesisCmd) Default() {
	g.SpecOptions.Default()
	g.Eth1BlockHash = common.Root{}
	g.Eth1BlockTimestamp = common.Timestamp(time.Now().Unix())
	g.MnemonicsSrcFilePath = "mnemonics.yaml"
	g.ValidatorsSrcFilePath = "validators.txt"
	g.StateOutputPath = "genesis.ssz"
	g.TranchesDir = "tranches"
}

func (g *Phase0GenesisCmd) Run(ctx context.Context, args ...string) error {
	fmt.Printf("zrnt version: %s\n", eth2.VERSION)
	spec, err := g.SpecOptions.Spec()
	if err != nil {
		return err
	}

	if err := os.MkdirAll(g.TranchesDir, 0777); err != nil {
		return err
	}

<<<<<<< HEAD
	validators, err := loadValidatorKeys(spec, g.MnemonicsSrcFilePath, g.ValidatorsSrcFilePath, g.TranchesDir)
=======
	validators, err := loadValidatorKeys(spec, g.MnemonicsSrcFilePath, g.TranchesDir, g.EthWithdrawalAddress)
>>>>>>> 4f591c1b
	if err != nil {
		return err
	}

	if uint64(len(validators)) < uint64(spec.MIN_GENESIS_ACTIVE_VALIDATOR_COUNT) {
		fmt.Printf("WARNING: not enough validators for genesis. Key sources sum up to %d total. But need %d.\n", len(validators), spec.MIN_GENESIS_ACTIVE_VALIDATOR_COUNT)
	}

	state := phase0.NewBeaconStateView(spec)
	if err := setupState(spec, state, g.Eth1BlockTimestamp, g.Eth1BlockHash, validators); err != nil {
		return err
	}

	t, err := state.GenesisTime()
	if err != nil {
		return err
	}
	fmt.Printf("genesis at %d + %d = %d  (%s)\n", g.Eth1BlockTimestamp, spec.GENESIS_DELAY, t, time.Unix(int64(t), 0).String())

	fmt.Println("done preparing state, serializing SSZ now...")
	f, err := os.OpenFile(g.StateOutputPath, os.O_CREATE|os.O_WRONLY, 0777)
	if err != nil {
		return err
	}
	defer f.Close()
	buf := bufio.NewWriter(f)
	defer buf.Flush()
	w := codec.NewEncodingWriter(f)
	if err := state.Serialize(w); err != nil {
		return err
	}
	fmt.Println("done!")
	return nil
}<|MERGE_RESOLUTION|>--- conflicted
+++ resolved
@@ -19,17 +19,11 @@
 	Eth1BlockHash        common.Root      `ask:"--eth1-block" help:"Eth1 block hash to put into state"`
 	Eth1BlockTimestamp   common.Timestamp `ask:"--timestamp" help:"Eth1 block timestamp"`
 	MnemonicsSrcFilePath string           `ask:"--mnemonics" help:"File with YAML of key sources"`
-<<<<<<< HEAD
 	ValidatorsSrcFilePath string          `ask:"--validators" help:"File with list of validators"`
 	StateOutputPath      string           `ask:"--state-output" help:"Output path for state file"`
 	TranchesDir          string           `ask:"--tranches-dir" help:"Directory to dump lists of pubkeys of each tranche in"`
-=======
-
-	StateOutputPath string `ask:"--state-output" help:"Output path for state file"`
-	TranchesDir     string `ask:"--tranches-dir" help:"Directory to dump lists of pubkeys of each tranche in"`
 
 	EthWithdrawalAddress common.Eth1Address `ask:"--eth1-withdrawal-address" help:"Eth1 Withdrawal to set for the genesis validator set"`
->>>>>>> 4f591c1b
 }
 
 func (g *Phase0GenesisCmd) Help() string {
@@ -57,11 +51,7 @@
 		return err
 	}
 
-<<<<<<< HEAD
-	validators, err := loadValidatorKeys(spec, g.MnemonicsSrcFilePath, g.ValidatorsSrcFilePath, g.TranchesDir)
-=======
-	validators, err := loadValidatorKeys(spec, g.MnemonicsSrcFilePath, g.TranchesDir, g.EthWithdrawalAddress)
->>>>>>> 4f591c1b
+	validators, err := loadValidatorKeys(spec, g.MnemonicsSrcFilePath, g.ValidatorsSrcFilePath, g.TranchesDir, g.EthWithdrawalAddress)
 	if err != nil {
 		return err
 	}
